--- conflicted
+++ resolved
@@ -2,19 +2,10 @@
 
 
 class ImportFile(models.Model):
-<<<<<<< HEAD
-    file = models.FileField(
-        upload_to='import_files', null=True, validators=[FileExtensionValidator(allowed_extensions=['csv'])]
-    )
-    headers = models.JSONField(null=True)
-    content = models.JSONField(null=True)
-    date_added = models.DateTimeField(auto_now_add=True)
-=======
     filename = models.CharField(max_length=128)
     headers = models.JSONField(null=True)
     content = models.JSONField(null=True)
     date_added = models.DateTimeField(auto_now_add=True)
 
     def __str__(self) -> str:
-        return f'{self.filename} ({self.date_added})'
->>>>>>> 3906951e
+        return f'{self.filename} ({self.date_added})'