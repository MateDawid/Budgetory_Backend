--- conflicted
+++ resolved
@@ -1,13 +1,4 @@
-<<<<<<< HEAD
-import csv
-from io import StringIO
-
-import rest_framework.request
-from django.core.files.uploadedfile import InMemoryUploadedFile
-from rest_framework import status, viewsets
-=======
 from rest_framework import viewsets, status
->>>>>>> 3906951e
 from rest_framework.mixins import (
     CreateModelMixin,
     DestroyModelMixin,
@@ -28,47 +19,7 @@
     queryset = ImportFile.objects.all()
     serializer_class = ImportFileSerializer
 
-<<<<<<< HEAD
-    @staticmethod
-    def get_csv_reader(csv_file: InMemoryUploadedFile) -> csv.DictReader:
-        """Returns tuple, containing file headers and file lines"""
-        read_file = csv_file.read()
-        decoded_file = read_file.decode(encoding='utf-8', errors='replace')
-        csv_source = StringIO(decoded_file)
-        return csv.DictReader(csv_source)
-
-    @staticmethod
-    def validate_csv_file(csv_file: csv.DictReader) -> list:
-        """Returns list of errors found in csv file"""
-        errors = []
-        if not csv_file.fieldnames or not all(csv_file.fieldnames):
-            errors.append('Not all headers provided.')
-        return errors
-
-    @staticmethod
-    def get_headers(csv_data: list) -> list:
-        """Returns csv file headers. Retrieves headers from file lines if needed"""
-        return list(csv_data[0].keys())
-
-    def create(self, request: rest_framework.request.Request, *args, **kwargs) -> Response:
-        serializer = self.get_serializer(data=request.data)
-        serializer.is_valid(raise_exception=True)
-        csv_reader = self.get_csv_reader(request.data['file'])
-        validation_errors = self.validate_csv_file(csv_reader)
-        if validation_errors:
-            return Response({'errors': validation_errors}, status=status.HTTP_406_NOT_ACCEPTABLE)
-        csv_content = [line for line in csv_reader]
-        csv_headers = self.get_headers(csv_content)
-        obj = serializer.save()
-        obj.headers = csv_headers
-        obj.content = csv_content
-        obj.file = None
-        obj.save()
-        response_headers = self.get_success_headers(serializer.data)
-        return Response(serializer.data, status=status.HTTP_201_CREATED, headers=response_headers)
-=======
     def get_parsers(self) -> [JSONParser | MultiPartParser | FormParser]:
         if 'POST' in str(self.request):
             return [MultiPartParser()]
-        return super().get_parsers()
->>>>>>> 3906951e
+        return super().get_parsers()